--- conflicted
+++ resolved
@@ -147,13 +147,9 @@
 		c:           c,
 		cfg:         cfg,
 		requestID:   cfg.RequestIDSeed,
-<<<<<<< HEAD
-		bLockReq:    false,
-		errCh:       errCh,
-=======
 		reqLocker:   newConditionLocker(),
 		rcvLocker:   newConditionLocker(),
->>>>>>> f0565d36
+		errCh:       errCh,
 	}
 	s.reset()
 
@@ -834,8 +830,8 @@
 		s.reset()
 	}()
 
-<<<<<<< HEAD
-	s.unlockRequest()
+	s.reqLocker.unlock()
+	s.rcvLocker.unlock()
 	// close pending requests
 	s.handlersMu.Lock()
 	for reqID, ch := range s.handlers {
@@ -845,11 +841,6 @@
 		delete(s.handlers, reqID)
 	}
 	s.handlersMu.Unlock()
-
-=======
-	s.reqLocker.unlock()
-	s.rcvLocker.unlock()
->>>>>>> f0565d36
 	err := s.SendRequest(&ua.CloseSecureChannelRequest{}, nil, nil)
 
 	if err != nil {
