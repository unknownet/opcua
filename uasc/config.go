// Copyright 2018-2019 opcua authors. All rights reserved.
// Use of this source code is governed by a MIT-style license that can be
// found in the LICENSE file.

package uasc

import (
	"crypto/rsa"
	"time"

	"github.com/gopcua/opcua/ua"
)

// Config represents a configuration which UASC client/server has in common.
type Config struct {

	// SecurityPolicyURI is the URI of the Security Policy used to secure the Message.
	// This field is encoded as a UTF-8 string without a null terminator.
	SecurityPolicyURI string

	// Certificate is the X.509 v3 Certificate assigned to the sending application Instance.
	// This is a DER encoded blob.
	// The structure of an X.509 v3 Certificate is defined in X.509 v3.
	// The DER format for a Certificate is defined in X690.
	// This indicates what Private Key was used to sign the MessageChunk.
	// The Stack shall close the channel and report an error to the application if
	// the Certificate is too large for the buffer size supported by the
	// transport layer.
	// This field shall be null if the Message is not signed.
	Certificate []byte

	// LocalKey is a RSA Private Key which will be used to encrypt the OpenSecureChannel
	// messages.  It is the key associated with Certificate
	LocalKey *rsa.PrivateKey

	// Thumbprint is the thumbprint of the X.509 v3 Certificate assigned to the receiving
	// application Instance.
	// The thumbprint is the CertificateDigest of the DER encoded form of the
	// Certificate.
	// This indicates what public key was used to encrypt the MessageChunk.
	// This field shall be null if the Message is not encrypted.
	Thumbprint []byte

	// RemoteCertificate is the X.509 Certificate for the receiving instance.
	// Used to encrypt the message chunks in the OpenSecureChannel phase.
	RemoteCertificate []byte

	// RequestIDSeed is the initial value for RequestID counter in each new SecureChannel
	RequestIDSeed uint32

	// SecurityMode is The type of security to apply to the messages. The type MessageSecurityMode
	// is defined in 7.15.
	// A SecureChannel may have to be created even if the securityMode is NONE. The exact behaviour
	// depends on the mapping used and is described in the Part 6.
	SecurityMode ua.MessageSecurityMode

<<<<<<< HEAD
	// SecurityTokenID is a unique identifier for the SecureChannel SecurityToken used to secure the Message.
	// This identifier is returned by the Server in an OpenSecureChannel response Message.
	// If a Server receives a TokenId which it does not recognize it shall return an appropriate
	// transport layer error.
	SecurityTokenID uint32

	// Autoreconnect will make sure that once communication is restored,
	// the old session is used whenever possible and that Susbcription data is not missed.
	// You may choose to use AutoReconnect (true by default) or do it manually.
	// AutoReconnect will make the UaClient to try to reconnect to the server every second,
	// once the communication is broken. If you do it manually, you must be prepared to do it until it succeeds.
	AutoReconnect bool

=======
>>>>>>> b7dc4b03
	// Lifetime is the requested lifetime, in milliseconds, for the new SecurityToken when the
	// SecureChannel works as client. It specifies when the Client expects to renew the SecureChannel
	// by calling the OpenSecureChannel Service again. If a SecureChannel is not renewed, then all
	// Messages sent using the current SecurityTokens shall be rejected by the receiver.
	// Lifetime can also be the revised lifetime, the lifetime of the SecurityToken in milliseconds.
	// The UTC expiration time for the token may be calculated by adding the lifetime to the createdAt time.
	Lifetime uint32

	// RequestTimeout is timeout duration for all synchronous requests over SecureChannel.
	// If the Server doesn't respond within RequestTimeout time, Client returns StatusBadTimeout
	RequestTimeout time.Duration
}

// SessionConfig is a set of common configurations used in Session.
type SessionConfig struct {
	// AuthenticationToken is the secret Session identifier used to verify that the request is
	// associated with the Session. The SessionAuthenticationToken type is defined in 7.31.
	AuthenticationToken *ua.NodeID

	// ClientDescription is the information that describes the Client application.
	// The type ApplicationDescription is defined in 7.1.
	ClientDescription *ua.ApplicationDescription

	// ServerEndpoints is the list of Endpoints that the Server supports.
	// The Server shall return a set of EndpointDescriptions available for the serverUri
	// specified in the request. The EndpointDescription type is defined in 7.10. The Client
	// shall verify this list with the list from a DiscoveryEndpoint if it used a
	// DiscoveryEndpoint to fetch the EndpointDescriptions.
	// It is recommended that Servers only include the server.applicationUri, endpointUrl,
	// securityMode, securityPolicyUri, userIdentityTokens, transportProfileUri and
	// securityLevel with all other parameters set to null. Only the recommended
	// parameters shall be verified by the client.
	ServerEndpoints []*ua.EndpointDescription

	// LocaleIDs is the list of locale ids in priority order for localized strings. The first
	// LocaleId in the list has the highest priority. If the Server returns a localized string
	// to the Client, the Server shall return the translation with the highest priority that
	// it can. If it does not have a translation for any of the locales identified in this list,
	// then it shall return the string value that it has and include the locale id with the
	// string. See Part 3 for more detail on locale ids. If the Client fails to specify at least
	// one locale id, the Server shall use any that it has.
	// This parameter only needs to be specified during the first call to ActivateSession during
	// a single application Session. If it is not specified the Server shall keep using the
	// current localeIds for the Session.
	LocaleIDs []string

	// UserIdentityToken is the credentials of the user associated with the Client application.
	// The Server uses these credentials to determine whether the Client should be allowed to
	// activate a Session and what resources the Client has access to during this Session.
	// The UserIdentityToken is an extensible parameter type defined in 7.36.
	// The EndpointDescription specifies what UserIdentityTokens the Server shall accept.
	// Null or empty user token shall always be interpreted as anonymous.
	UserIdentityToken interface{}

	// If the Client specified a user identity token that supports digital signatures, then it
	// shall create a signature and pass it as this parameter. Otherwise the parameter is null.
	// The SignatureAlgorithm depends on the identity token type.
	// The SignatureData type is defined in 7.32.
	UserTokenSignature *ua.SignatureData

	// If Session works as a client, SessionTimeout is the requested maximum number of milliseconds
	// that a Session should remain open without activity. If the Client fails to issue a Service
	// request within this interval, then the Server shall automatically terminate the Client Session.
	// If Session works as a server, SessionTimeout is an actual maximum number of milliseconds
	// that a Session shall remain open without activity. The Server should attempt to honour the
	// Client request for this parameter,but may negotiate this value up or down to meet its own constraints.
	SessionTimeout time.Duration

	// Stored version of the password to authenticate against a server
	// todo: storing passwords in memory seems wrong
	AuthPassword string

	// PolicyURI to use when encrypting secrets for the User Identity Token
	// Could be different from the secure channel's policy
	AuthPolicyURI string
}<|MERGE_RESOLUTION|>--- conflicted
+++ resolved
@@ -54,13 +54,6 @@
 	// depends on the mapping used and is described in the Part 6.
 	SecurityMode ua.MessageSecurityMode
 
-<<<<<<< HEAD
-	// SecurityTokenID is a unique identifier for the SecureChannel SecurityToken used to secure the Message.
-	// This identifier is returned by the Server in an OpenSecureChannel response Message.
-	// If a Server receives a TokenId which it does not recognize it shall return an appropriate
-	// transport layer error.
-	SecurityTokenID uint32
-
 	// Autoreconnect will make sure that once communication is restored,
 	// the old session is used whenever possible and that Susbcription data is not missed.
 	// You may choose to use AutoReconnect (true by default) or do it manually.
@@ -68,8 +61,6 @@
 	// once the communication is broken. If you do it manually, you must be prepared to do it until it succeeds.
 	AutoReconnect bool
 
-=======
->>>>>>> b7dc4b03
 	// Lifetime is the requested lifetime, in milliseconds, for the new SecurityToken when the
 	// SecureChannel works as client. It specifies when the Client expects to renew the SecureChannel
 	// by calling the OpenSecureChannel Service again. If a SecureChannel is not renewed, then all
