package opcua

import (
	"context"
	"sync"
	"time"

	"github.com/gopcua/opcua/debug"
	"github.com/gopcua/opcua/errors"
	"github.com/gopcua/opcua/id"
	"github.com/gopcua/opcua/ua"
	"github.com/gopcua/opcua/uasc"
)

const (
	DefaultSubscriptionMaxNotificationsPerPublish = 10000
	DefaultSubscriptionLifetimeCount              = 10000
	DefaultSubscriptionMaxKeepAliveCount          = 3000
	DefaultSubscriptionInterval                   = 100 * time.Millisecond
	DefaultSubscriptionPriority                   = 0
)

type Subscription struct {
	SubscriptionID            uint32
	RevisedPublishingInterval time.Duration
	RevisedLifetimeCount      uint32
	RevisedMaxKeepAliveCount  uint32
	Notifs                    chan *PublishNotificationData
	lastSequenceNumber        uint32
	suspend                   bool
	mux                       sync.Mutex
	cond                      *sync.Cond
	c                         *Client
}

type SubscriptionParameters struct {
	Interval                   time.Duration
	LifetimeCount              uint32
	MaxKeepAliveCount          uint32
	MaxNotificationsPerPublish uint32
	Priority                   uint8
	Notifs                     chan *PublishNotificationData
}

func NewMonitoredItemCreateRequestWithDefaults(nodeID *ua.NodeID, attributeID ua.AttributeID, clientHandle uint32) *ua.MonitoredItemCreateRequest {
	if attributeID == 0 {
		attributeID = ua.AttributeIDValue
	}
	return &ua.MonitoredItemCreateRequest{
		ItemToMonitor: &ua.ReadValueID{
			NodeID:       nodeID,
			AttributeID:  attributeID,
			DataEncoding: &ua.QualifiedName{},
		},
		MonitoringMode: ua.MonitoringModeReporting,
		RequestedParameters: &ua.MonitoringParameters{
			ClientHandle:     clientHandle,
			DiscardOldest:    true,
			Filter:           nil,
			QueueSize:        10,
			SamplingInterval: 0.0,
		},
	}
}

type PublishNotificationData struct {
	SubscriptionID uint32
	Error          error
	Value          interface{}
}

// Cancel() deletes the Subscription from Server and makes the Client forget it so that publishing
// loops cannot deliver notifications to it anymore
func (s *Subscription) Cancel() error {
	s.c.forgetSubscription(s.SubscriptionID)

	req := &ua.DeleteSubscriptionsRequest{
		SubscriptionIDs: []uint32{s.SubscriptionID},
	}
	var res *ua.DeleteSubscriptionsResponse
	err := s.c.Send(req, func(v interface{}) error {
		return safeAssign(v, &res)
	})
	if err != nil {
		return err
	}
	if res.ResponseHeader.ServiceResult != ua.StatusOK {
		return res.ResponseHeader.ServiceResult
	}

	return nil
}

func (s *Subscription) Monitor(ts ua.TimestampsToReturn, items ...*ua.MonitoredItemCreateRequest) (*ua.CreateMonitoredItemsResponse, error) {
	// Part 4, 5.12.2.2 CreateMonitoredItems Service Parameters
	req := &ua.CreateMonitoredItemsRequest{
		SubscriptionID:     s.SubscriptionID,
		TimestampsToReturn: ts,
		ItemsToCreate:      items,
	}

	var res *ua.CreateMonitoredItemsResponse
	err := s.c.Send(req, func(v interface{}) error {
		return safeAssign(v, &res)
	})
	return res, err
}

func (s *Subscription) Unmonitor(monitoredItemIDs ...uint32) (*ua.DeleteMonitoredItemsResponse, error) {
	req := &ua.DeleteMonitoredItemsRequest{
		MonitoredItemIDs: monitoredItemIDs,
		SubscriptionID:   s.SubscriptionID,
	}
	var res *ua.DeleteMonitoredItemsResponse
	err := s.c.Send(req, func(v interface{}) error {
		return safeAssign(v, &res)
	})
	return res, err
}

func (s *Subscription) publish(acks []*ua.SubscriptionAcknowledgement) (*ua.PublishResponse, error) {
	if acks == nil {
		acks = []*ua.SubscriptionAcknowledgement{}
	}
	req := &ua.PublishRequest{
		SubscriptionAcknowledgements: acks,
	}

	var res *ua.PublishResponse
	err := s.c.sendWithTimeout(req, s.publishTimeout(), func(v interface{}) error {
		return safeAssign(v, &res)
	})
	return res, err
}

func (s *Subscription) publishTimeout() time.Duration {
	timeout := time.Duration(s.RevisedMaxKeepAliveCount) * s.RevisedPublishingInterval // expected keepalive interval
	if timeout > uasc.MaxTimeout {
		return uasc.MaxTimeout
	}
	if timeout < s.c.cfg.RequestTimeout {
		return s.c.cfg.RequestTimeout
	}
	return timeout
}

// Resume the subscription after being suspended
func (s *Subscription) Resume() {
	s.mux.Lock()
	defer s.mux.Unlock()
	if !s.suspend {
		return
	}
	s.suspend = false
	s.cond.Broadcast()
}

// Suspend make the subscription wait until Resume
func (s *Subscription) Suspend() {
	s.mux.Lock()
	defer s.mux.Unlock()
	if s.suspend {
		return
	}
	s.suspend = true
	s.cond.Broadcast()
}

func (s *Subscription) waitWhenSuspended() {
	s.mux.Lock()
	defer s.mux.Unlock()
	for s.suspend {
		s.cond.Wait()
	}
}

// Run() starts an infinite loop that sends PublishRequests and delivers received
// notifications to registered Subscriptions.
// It is the responsibility of the user to stop no longer needed Run() loops by cancelling ctx
// Note that Run() may return before ctx is cancelled in case of an irrecoverable communication error
func (s *Subscription) Run(ctx context.Context) {
	var acks []*ua.SubscriptionAcknowledgement

	for {
		select {
		case <-ctx.Done():
			return
		default:
			// send the next publish request
			// note that res contains data even if an error was returned
			s.waitWhenSuspended()
			res, err := s.publish(acks)
			s.waitWhenSuspended()
			switch {
			case err == ua.StatusBadSequenceNumberUnknown:
				// At least one ack has been submitted repeatedly
				// Ignore the error. Acks will be cleared below
			case err == ua.StatusBadTimeout:
				// ignore and continue the loop
			case err == ua.StatusBadNoSubscription:
				// All subscriptions have been deleted, but the publishing loop is still running
				// The user will stop the loop or create subscriptions at his discretion
			case err != nil:
				// irrecoverable error
				s.c.notifySubscriptionsOfError(ctx, res, err)
<<<<<<< HEAD

				if !s.c.cfg.AutoReconnect {
					return
				}
				s.Suspend()
=======
				debug.Printf("subscription %v Run loop stopped", s.SubscriptionID)
				return
>>>>>>> b7dc4b03
			}

			if res != nil {
				// Prepare SubscriptionAcknowledgement for next PublishRequest
				acks = make([]*ua.SubscriptionAcknowledgement, 0)
				if res.AvailableSequenceNumbers != nil {
					for _, i := range res.AvailableSequenceNumbers {
						ack := &ua.SubscriptionAcknowledgement{
							SubscriptionID: res.SubscriptionID,
							SequenceNumber: i,
						}
						acks = append(acks, ack)
					}
				}
			}

			if err == nil {
				s.c.notifySubscription(ctx, res)
			}
		}
	}
}

func (s *Subscription) sendNotification(ctx context.Context, data *PublishNotificationData) {
	select {
	case <-ctx.Done():
		return
	case s.Notifs <- data:
	}

}

// Stats returns a diagnostic struct with metadata about the current subscription
func (s *Subscription) Stats() (*ua.SubscriptionDiagnosticsDataType, error) {
	// TODO(kung-foo): once browsing feature is merged, attempt to get direct access to the
	// diagnostics node. for example, Prosys lists them like:
	// i=2290/ns=1;g=918ee6f4-2d25-4506-980d-e659441c166d
	// maybe cache the nodeid to speed up future stats queries
	node := s.c.Node(ua.NewNumericNodeID(0, id.Server_ServerDiagnostics_SubscriptionDiagnosticsArray))
	v, err := node.Value()
	if err != nil {
		return nil, err
	}

	for _, eo := range v.Value().([]*ua.ExtensionObject) {
		stat := eo.Value.(*ua.SubscriptionDiagnosticsDataType)

		if stat.SubscriptionID == s.SubscriptionID {
			return stat, nil
		}
	}

	return nil, errors.Errorf("unable to find SubscriptionDiagnostics for sub=%d", s.SubscriptionID)
}

func (p *SubscriptionParameters) setDefaults() {
	if p.MaxNotificationsPerPublish == 0 {
		p.MaxNotificationsPerPublish = DefaultSubscriptionMaxNotificationsPerPublish
	}
	if p.LifetimeCount == 0 {
		p.LifetimeCount = DefaultSubscriptionLifetimeCount
	}
	if p.MaxKeepAliveCount == 0 {
		p.MaxKeepAliveCount = DefaultSubscriptionMaxKeepAliveCount
	}
	if p.Interval == 0 {
		p.Interval = DefaultSubscriptionInterval
	}
	if p.Priority == 0 {
		// DefaultSubscriptionPriority is 0 at the time of writing, so this redundant assignment is
		// made only to allow for a one-liner change of default priority should a need arise
		// and to explicitly expose the default priority as a constant
		p.Priority = DefaultSubscriptionPriority
	}
	if p.Notifs == nil {
		p.Notifs = make(chan *PublishNotificationData)
	}
}<|MERGE_RESOLUTION|>--- conflicted
+++ resolved
@@ -203,16 +203,11 @@
 			case err != nil:
 				// irrecoverable error
 				s.c.notifySubscriptionsOfError(ctx, res, err)
-<<<<<<< HEAD
-
+				debug.Printf("subscription %v Run loop stopped", s.SubscriptionID)
 				if !s.c.cfg.AutoReconnect {
 					return
 				}
 				s.Suspend()
-=======
-				debug.Printf("subscription %v Run loop stopped", s.SubscriptionID)
-				return
->>>>>>> b7dc4b03
 			}
 
 			if res != nil {
